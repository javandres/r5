--- conflicted
+++ resolved
@@ -191,19 +191,11 @@
                 minMergeMap(accessTimes, travelTimesToStopsSeconds);
             }
 
-<<<<<<< HEAD
             LinkedPointSet linkedDestinations = network.linkageCache.getLinkage(
                     destinations,
                     network.streetLayer,
                     accessMode
             );
-            // FIXME this is iterating over every cell in the (possibly huge) destination grid just to get the access times around the origin.
-            PointSetTimes pointSetTimes = linkedDestinations.eval(sr::getTravelTimeToVertex,
-                    streetSpeedMillimetersPerSecond, walkSpeedMillimetersPerSecond);
-=======
-            LinkedPointSet linkedDestinations = network.linkageCache
-                    .getLinkage(destinations, network.streetLayer, accessMode);
->>>>>>> 3ef09b1a
 
             // FIXME this is iterating over every cell in the (possibly huge) destination grid just to get the access times around the origin.
             // We could construct a sub-grid that's an envelope around sr.originSplit's lat/lon, then iterate over the
