--- conflicted
+++ resolved
@@ -225,17 +225,7 @@
                         fileStorage.moveIntoStorage(gtfsCache.getFileKey(feedSummary.bundleScopedFeedId, "db"), tempDbFile);
                         fileStorage.moveIntoStorage(gtfsCache.getFileKey(feedSummary.bundleScopedFeedId, "db.p"), tempDbpFile);
                         fileStorage.moveIntoStorage(gtfsCache.getFileKey(feedSummary.bundleScopedFeedId, "zip"), feedFile);
-<<<<<<< HEAD
-=======
                         fileStorage.moveIntoStorage(gtfsCache.getFileKey(feedSummary.bundleScopedFeedId, "error.json"), tempErrorJsonFile);
-
-                        // Increment feeds complete for the progress handler
-                        bundle.feedsComplete += 1;
-
-                        // Done in a loop the nonce and updatedAt would be changed repeatedly
-                        Persistence.bundles.modifiyWithoutUpdatingLock(bundle);
-                        progressListener.increment();
->>>>>>> 8fc21960
                     }
                     // Set legacy progress field to indicate that all feeds have been loaded.
                     bundle.feedsComplete = bundle.totalFeeds;
