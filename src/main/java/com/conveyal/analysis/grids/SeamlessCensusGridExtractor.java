package com.conveyal.analysis.grids;

import com.conveyal.analysis.components.Component;
import com.conveyal.analysis.models.Bounds;
import com.conveyal.data.census.S3SeamlessSource;
import com.conveyal.data.geobuf.GeobufFeature;
import com.conveyal.r5.analyst.Grid;
import org.slf4j.Logger;
import org.slf4j.LoggerFactory;

import java.io.IOException;
import java.util.ArrayList;
import java.util.Arrays;
import java.util.HashMap;
import java.util.HashSet;
import java.util.List;
import java.util.Map;
import java.util.Set;

/**
 * Fetch data from the seamless-census s3 buckets and convert it from block-level vector data (polygons)
 * to raster opportunity density data (grids).
 */
public class SeamlessCensusGridExtractor implements Component {

    private static final Logger LOG = LoggerFactory.getLogger(SeamlessCensusGridExtractor.class);

    private static final Set<String> ignoreKeys = new HashSet<>(Arrays.asList(
            "Jobs Data creation date",
            "Workers Data creation date"
    ));

    public interface Config {
        String seamlessCensusRegion ();
        String seamlessCensusBucket ();
    }

    private final S3SeamlessSource source;

    /** A human-readable name for the source of extracted data, e.g. for distinguishing between different years. */
    public final String sourceName;

    public SeamlessCensusGridExtractor (Config config) {
        source = new S3SeamlessSource(config.seamlessCensusRegion(), config.seamlessCensusBucket());
        sourceName = config.seamlessCensusBucket();
    }

    /**
     * Retrieve data for bounds and save to a bucket under a given key
     */
<<<<<<< HEAD
    public List<Grid> retrieveAndExtractCensusDataForBounds (Bounds bounds) throws IOException {
=======
    public static List<Grid> censusDataForBounds (Bounds bounds, int zoom) throws IOException {
>>>>>>> 298cbacc
        long startTime = System.currentTimeMillis();

        // All the features are buffered in a Map in memory. This could be problematic on large areas.
        Map<Long, GeobufFeature> features = source.extract(bounds.north, bounds.east, bounds.south, bounds.west, false);

        if (features.isEmpty()) {
            LOG.info("No seamless census data found here, not pre-populating grids");
            return new ArrayList<>();
        }

        // One string naming each attribute (column) in the incoming census data.
        Map<String, Grid> grids = new HashMap<>();
        for (GeobufFeature feature : features.values()) {
            List weights = null;
            // Iterate over all of the features
            for (Map.Entry<String, Object> e : feature.properties.entrySet()) {
                String key = e.getKey();
                if (ignoreKeys.contains(key)) continue;
                if (!(e.getValue() instanceof Number)) continue;
                Number value = (Number) e.getValue();
                // Note, the following is assuming each property has a unique name.
                Grid grid = grids.get(key);
                if (grid == null) {
                    grid = new Grid(zoom, bounds.envelope());
                    grid.name = key;
                    grids.put(key, grid);
                }
                if (weights == null) {
                    weights = grid.getPixelWeights(feature.geometry);
                }
                grid.incrementFromPixelWeights(weights, value.doubleValue());
            }
        }

        long endTime = System.currentTimeMillis();
        LOG.info("Extracting Census data took {} seconds", (endTime - startTime) / 1000);

        return new ArrayList<>(grids.values());
    }

}<|MERGE_RESOLUTION|>--- conflicted
+++ resolved
@@ -48,11 +48,7 @@
     /**
      * Retrieve data for bounds and save to a bucket under a given key
      */
-<<<<<<< HEAD
-    public List<Grid> retrieveAndExtractCensusDataForBounds (Bounds bounds) throws IOException {
-=======
-    public static List<Grid> censusDataForBounds (Bounds bounds, int zoom) throws IOException {
->>>>>>> 298cbacc
+    public List<Grid> censusDataForBounds (Bounds bounds, int zoom) throws IOException {
         long startTime = System.currentTimeMillis();
 
         // All the features are buffered in a Map in memory. This could be problematic on large areas.
