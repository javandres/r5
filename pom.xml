--- conflicted
+++ resolved
@@ -421,21 +421,19 @@
       <scope>test</scope>
     </dependency>
     <dependency>
-<<<<<<< HEAD
       <groupId>com.graphql-java</groupId>
       <artifactId>graphql-java</artifactId>
       <version>2015-10-24T09-07-39</version>
     </dependency>
     <dependency>
-    <groupId>com.sparkjava</groupId>
-    <artifactId>spark-core</artifactId>
-    <version>2.3</version>
-</dependency>
-=======
+      <groupId>com.sparkjava</groupId>
+      <artifactId>spark-core</artifactId>
+      <version>2.3</version>
+   </dependency>
+   <dependency>
       <groupId>com.conveyal</groupId>
       <artifactId>jackson2-geojson</artifactId>
       <version>0.8</version>
     </dependency>
->>>>>>> 1bbfb833
   </dependencies>
 </project>