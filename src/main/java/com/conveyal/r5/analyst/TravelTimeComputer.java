--- conflicted
+++ resolved
@@ -2,12 +2,7 @@
 
 import com.conveyal.r5.OneOriginResult;
 import com.conveyal.r5.analyst.cluster.AnalysisTask;
-<<<<<<< HEAD
-import com.conveyal.r5.analyst.cluster.RegionalWorkResult;
-import com.conveyal.r5.analyst.cluster.TravelTimeComputerResult;
-=======
 import com.conveyal.r5.analyst.cluster.PathWriter;
->>>>>>> af85bd67
 import com.conveyal.r5.api.util.LegMode;
 import com.conveyal.r5.point_to_point.builder.PointToPointQuery;
 import com.conveyal.r5.profile.FastRaptorWorker;
@@ -53,19 +48,9 @@
         this.gridCache = gridCache;
     }
 
-<<<<<<< HEAD
-    /**
-     * TODO rename this - "writing" is only a minor side effect of what it's doing.
-     * Perhaps function should not be void return type. Why is this using a streaming or pipelining approach?
-     * We also want to decouple the internal representation of the results from how they're serialized to an API.
-     * TODO make this return an object that always has a travel time grid and optionally has a regional accessibility result for a destination grid.
-     */
-    public TravelTimeComputerResult compute () throws IOException {
-=======
     // Perhaps function should not be void return type. Why is this using a streaming or pipelining approach?
     // We also want to decouple the internal representation of the results from how they're serialized to an API.
     public OneOriginResult computeTravelTimes() throws IOException {
->>>>>>> af85bd67
 
         // The mode of travel that will be used to reach transit stations from the origin point.
         StreetMode accessMode = LegMode.getDominantStreetMode(request.accessModes);
@@ -80,18 +65,8 @@
         //TODO wrap in loop to repeat for multiple destinations pointsets in a regional request;
         PointSet destinations = destinationList.get(0);
 
-<<<<<<< HEAD
-        // Get the appropriate function for reducing travel time, given the type of request we're handling
-        // (either a travel time surface for a single point or a location based accessibility indicator value for a
-        // regional analysis).
-        // FIXME maybe the reducer function should just be defined (overridden) on the request class.
-        // FIXME the reducer is given the output stream in a pseudo-pipelining approach. However it just accumulates results into memory before writing them out.
-        // Also, some of these classes could probably just be static functions.
-        PerTargetPropagater.TravelTimeReducer travelTimeReducer = request.getTravelTimeReducer(network);
-=======
         // TODO Create and encapsulate this within the propagator.
         TravelTimeReducer travelTimeReducer = new TravelTimeReducer(request);
->>>>>>> af85bd67
 
         // Attempt to set the origin point before progressing any further.
         // This allows us to skip routing calculations if the network is entirely inaccessible. In the CAR_PARK
@@ -135,10 +110,6 @@
                     travelTimeReducer.recordTravelTimesForTarget(targetIndex, new int[] { travelTimeSeconds });
                 }
             }
-<<<<<<< HEAD
-=======
-
->>>>>>> af85bd67
             return travelTimeReducer.finish();
         } else {
             // This search will include transit.
@@ -253,14 +224,6 @@
             /* Total travel time, 2D array of [destinationStopIndex][searchIteration]  */
             int[][] transitTravelTimesToStops = worker.route();
 
-<<<<<<< HEAD
-            // FIXME this is a very Javascript-Lisp style functional approach, not really idiomatic Java.
-            // We've also got methods tail-calling the next step in a process, instead of a method higher on the stack chaining them together.
-            // We should probably set the reducer field on the propagator instance, and give the methods return values.
-            // Actually these could just be two subclasses of the propagator with different TravelTimeReducer definition.
-            PerTargetPropagater perTargetPropagater = new PerTargetPropagater(transitTravelTimesToStops, nonTransitTravelTimesToDestinations, egressModeLinkedDestinations, request, 120 * 60);
-            return perTargetPropagater.propagate(travelTimeReducer);
-=======
             PerTargetPropagater perTargetPropagater;
 
             // The components of travel time or paths were requested
@@ -332,7 +295,6 @@
                 perTargetPropagater.travelTimeReducer = travelTimeReducer;
             }
             return perTargetPropagater.propagate();
->>>>>>> af85bd67
         }
     }
 }