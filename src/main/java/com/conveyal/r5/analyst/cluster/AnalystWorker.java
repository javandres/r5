package com.conveyal.r5.analyst.cluster;

import com.amazonaws.regions.Regions;
import com.conveyal.r5.OneOriginResult;
import com.conveyal.r5.analyst.NetworkPreloader;
import com.conveyal.r5.analyst.FilePersistence;
import com.conveyal.r5.analyst.PointSetCache;
import com.conveyal.r5.analyst.PersistenceBuffer;
import com.conveyal.r5.analyst.S3FilePersistence;
import com.conveyal.r5.analyst.TravelTimeComputer;
import com.conveyal.r5.analyst.error.ScenarioApplicationException;
import com.conveyal.r5.analyst.error.TaskError;
import com.conveyal.r5.common.JsonUtilities;
import com.conveyal.r5.common.R5Version;
import com.conveyal.r5.transit.TransportNetwork;
import com.conveyal.r5.transit.TransportNetworkCache;
import com.conveyal.r5.transitive.TransitiveNetwork;
import com.conveyal.r5.util.AsyncLoader;
import com.conveyal.r5.util.ExceptionUtils;
import com.fasterxml.jackson.core.type.TypeReference;
import com.google.common.io.LittleEndianDataOutputStream;
import org.apache.http.HttpEntity;
import org.apache.http.HttpResponse;
import org.apache.http.client.HttpClient;
import org.apache.http.client.methods.HttpPost;
import org.apache.http.config.SocketConfig;
import org.apache.http.impl.client.HttpClients;
import org.apache.http.impl.conn.PoolingHttpClientConnectionManager;
import org.apache.http.util.EntityUtils;
import org.slf4j.Logger;
import org.slf4j.LoggerFactory;

import java.io.ByteArrayOutputStream;
import java.io.File;
import java.io.FileInputStream;
import java.io.IOException;
import java.io.InputStream;
import java.io.OutputStream;
import java.time.LocalDateTime;
import java.time.format.DateTimeFormatter;
import java.util.ArrayList;
import java.util.HashMap;
import java.util.List;
import java.util.Map;
import java.util.Properties;
import java.util.Random;
import java.util.UUID;
import java.util.concurrent.BlockingQueue;
import java.util.concurrent.LinkedBlockingQueue;
import java.util.concurrent.RejectedExecutionException;
import java.util.concurrent.ThreadPoolExecutor;
import java.util.concurrent.TimeUnit;

/**
 * This is a main class run by worker machines in our Analysis computation cluster.
 * It polls a broker requesting work over HTTP, telling the broker what networks and scenarios it has loaded.
 * When it receives some work from the broker it does the necessary work and returns the results back to the front
 * end via the broker.
 *
 * The worker can poll for work over two different channels. One is for large asynchronous batch jobs, the other is
 * intended for interactive single point requests that should return as fast as possible.
 *
 * TODO rename AnalysisWorker <---
 */
public class AnalystWorker implements Runnable {

    /**
     * Worker ID - just a random ID so we can differentiate machines used for computation.
     * Useful to isolate the logs from a particular machine, as well as to evaluate any
     * variation in performance coming from variation in the performance of the underlying
     * VMs.
     *
     * This needs to be static so the logger can access it; see the static member class
     * WorkerIdDefiner. A side effect is that only one worker can run in a given JVM. It also
     * needs to be defined before the logger is defined, so that it is initialized before the
     * logger is.
     *
     * TODO use the per-thread slf4j ID feature
     * Actually by setting the thread name / creating a new thread maybe we can get around this somehow.
     */
    public static final String machineId = UUID.randomUUID().toString().replaceAll("-", "");

    private static final Logger LOG = LoggerFactory.getLogger(AnalystWorker.class);

    private static final String DEFAULT_BROKER_ADDRESS = "localhost";

    private static final String DEFAULT_BROKER_PORT = "7070";

    public static final int POLL_WAIT_SECONDS = 15;

    public static final int POLL_MAX_RANDOM_WAIT = 5;

    /** The port on which the worker will listen for single point tasks forwarded from the backend. */
    public static final int WORKER_LISTEN_PORT = 7080;

    /**
     * The number of threads the worker will use to receive HTTP connections. This crudely limits memory consumption
     * from the worker handling single point requests.
     * Unfortunately we can't set this very low. We get a message saying we need at least 10 threads:
     * max=2 < needed(acceptors=1 + selectors=8 + request=1)
     * TODO find a more effective way to limit simultaneous computations, e.g. feed them through the regional thread pool.
     */
    public static final int WORKER_SINGLE_POINT_THREADS = 10;

    // TODO make non-static and make implementations swappable
    // This is very ugly because it's static but initialized at class instantiation.
    public static FilePersistence filePersistence;

    /** Keeps some TransportNetworks around, lazy-loading or lazy-building them. */
    public final NetworkPreloader networkPreloader;

    /**
     * If this is true, the worker will not actually do any work. It will just report all tasks as completed
     * after a small delay, but will fail to do so on the given percentage of tasks. This is used in testing task
     * re-delivery and overall broker sanity with multiple jobs and multiple failing workers.
     */
    private final boolean testTaskRedelivery;

    /** In the type of tests described above, this is how often the worker will fail to return a result for a task. */
    public static final int TESTING_FAILURE_RATE_PERCENT = 20;

    /** The amount of time (in minutes) a worker will stay alive after starting certain work */
    static final int PRELOAD_KEEPALIVE_MINUTES = 90;
    static final int REGIONAL_KEEPALIVE_MINUTES = 2;
    static final int SINGLE_KEEPALIVE_MINUTES = 60;

    /** Clock time (milliseconds since epoch) at which the worker should be considered idle */
    long shutdownAfter;
    boolean inPreloading;

    void adjustShutdownClock (int keepAliveMinutes) {
        long t = System.currentTimeMillis() + keepAliveMinutes * 60 * 1000;
        if (inPreloading) {
            inPreloading = false;
            shutdownAfter = t;
        } else {
            shutdownAfter = Math.max(shutdownAfter, t);
        }
    }

    /** Whether this worker should shut down automatically when idle. */
    public final boolean autoShutdown;

    public static final Random random = new Random();

    /** The common root of all API URLs contacted by this worker, e.g. http://localhost:7070/api/ */
    protected String brokerBaseUrl;

    /** The HTTP client the worker uses to contact the broker and fetch regional analysis tasks. */
    static final HttpClient httpClient = makeHttpClient();

    /**
     * This timeout should be longer than the longest expected worker calculation for a single-point request.
     * Of course when linking a large grid, a worker could take much longer. We're just going to have to accept
     * timeouts in those situations until we implement fail-fast 202 responses from workers for long lived operations.
     */
    private static final int HTTP_CLIENT_TIMEOUT_SEC = 30;

    /**
     * The results of finished work accumulate here, and will be sent in batches back to the broker.
     * All access to this field should be synchronized since it will is written to by multiple threads.
     * We don't want to just wrap it in a SynchronizedList because we need an atomic copy-and-empty operation.
     */
    private List<RegionalWorkResult> workResults = new ArrayList<>();

    /** The last time (in milliseconds since the epoch) that we polled for work. */
    private long lastPollingTime;

    /** Keep track of how many tasks per minute this worker is processing, broken down by scenario ID. */
    ThroughputTracker throughputTracker = new ThroughputTracker();

    /**
     * This worker will only listen for inccoming single point requests if this field is true when run() is invoked.
     * Setting this to false before running creates a regional-only cluster worker. This is useful in testing when
     * running many workers on the same machine.
     */
    protected boolean listenForSinglePointRequests;

    /**
     * This has been pulled out into a method so the broker can also make a similar http client.
     */
    public static HttpClient makeHttpClient () {
        PoolingHttpClientConnectionManager mgr = new PoolingHttpClientConnectionManager();
        mgr.setDefaultMaxPerRoute(20);
        int timeoutMilliseconds = HTTP_CLIENT_TIMEOUT_SEC * 1000;
        SocketConfig cfg = SocketConfig.custom()
                .setSoTimeout(timeoutMilliseconds)
                .build();
        mgr.setDefaultSocketConfig(cfg);
        return HttpClients.custom().disableAutomaticRetries()
                .setConnectionManager(mgr)
                .build();
    }

    /**
     * A loading cache of opportunity dataset grids (not grid pointsets or linkages).
     * TODO use the WebMercatorGridExtents in these Grids.
     */
    PointSetCache pointSetCache;

    /** The transport network this worker already has loaded, and therefore prefers to work on. */
    String networkId = null;

    /** Information about the EC2 instance (if any) this worker is running on. */
    EC2Info ec2info;

    /** If true Analyst is running locally, do not use internet connection and remote services such as S3. */
    private boolean workOffline;

    /**
     * A queue to hold a backlog of regional analysis tasks.
     * This avoids "slow joiner" syndrome where we wait to poll for more work until all N fetched tasks have finished,
     * but one of the tasks takes much longer than all the rest.
     * This should be long enough to hold all that have come in - we don't need to block on polling the manager.
     */
    private ThreadPoolExecutor regionalTaskExecutor;

    /** The HTTP server that receives single-point requests. */
    private spark.Service sparkHttpService;

    public static AnalystWorker forConfig (Properties config) {
        // FIXME why is there a separate configuration parsing section here? Why not always make the cache based on the configuration?
        // FIXME why is some configuration done here and some in the constructor?
        boolean workOffline = Boolean.parseBoolean(config.getProperty("work-offline", "false"));
        String awsRegion = workOffline ? null : config.getProperty("aws-region");
        String graphsBucket = workOffline ? null : config.getProperty("graphs-bucket");
        String graphDirectory = config.getProperty("cache-dir", "cache/graphs");
        TransportNetworkCache cache = new TransportNetworkCache(awsRegion, graphsBucket, new File(graphDirectory));
        return new AnalystWorker(config, cache);
    }

    // TODO merge this constructor with the forConfig factory method, so we don't have different logic for local and cluster workers
    public AnalystWorker(Properties config, TransportNetworkCache transportNetworkCache) {
        // print out date on startup so that CloudWatch logs has a unique fingerprint
        LOG.info("Analyst worker {} starting at {}", machineId,
                LocalDateTime.now().format(DateTimeFormatter.ISO_DATE_TIME));

        // PARSE THE CONFIGURATION TODO move configuration parsing into a separate method.

        testTaskRedelivery = Boolean.parseBoolean(config.getProperty("test-task-redelivery", "false"));

        // Region region = Region.getRegion(Regions.fromName(config.getProperty("aws-region")));
        filePersistence = new S3FilePersistence(config.getProperty("aws-region"));

        // First, check whether we are running Analyst offline.
        workOffline = Boolean.parseBoolean(config.getProperty("work-offline", "false"));
        if (workOffline) {
            LOG.info("Working offline. Avoiding internet connections and hosted services.");
        }

        {
            String brokerAddress = config.getProperty("broker-address", DEFAULT_BROKER_ADDRESS);
            String brokerPort = config.getProperty("broker-port", DEFAULT_BROKER_PORT);
            this.brokerBaseUrl = String.format("http://%s:%s/internal", brokerAddress, brokerPort);
        }

        // set the initial graph affinity of this worker (if it is not in the config file it will be
        // set to null, i.e. no graph affinity)
        // we don't actually build the graph now; this is just a hint to the broker as to what
        // graph this machine was intended to analyze.
        this.networkId = config.getProperty("initial-graph-id");

        this.pointSetCache = new PointSetCache(config.getProperty("aws-region"), config.getProperty("pointsets-bucket"));
        this.networkPreloader = new NetworkPreloader(transportNetworkCache);
        this.autoShutdown = Boolean.parseBoolean(config.getProperty("auto-shutdown", "false"));
        this.listenForSinglePointRequests = Boolean.parseBoolean(config.getProperty("listen-for-single-point", "true"));

        // Keep the worker alive for an initial window to prepare for analysis
        inPreloading = true;
        shutdownAfter = System.currentTimeMillis() + PRELOAD_KEEPALIVE_MINUTES * 60 * 1000;

        // Discover information about what EC2 instance / region we're running on, if any.
        // If the worker isn't running in Amazon EC2, then region will be unknown so fall back on a default, because
        // the new request signing v4 requires you to know the region where the S3 objects are.
        ec2info = new EC2Info();
        if (!workOffline) {
            ec2info.fetchMetadata();
        }
        if (ec2info.region == null) {
            // We're working offline and/or not running on EC2. Set a default region rather than detecting one.
            ec2info.region = Regions.EU_WEST_1.getName();
        }
    }

    /**
     * Shut down if enough time has passed since certain events (startup or handling an analysis request). When EC2
     * billing was in hourly increments, the worker would only consider shutting down every 60 minutes. But EC2
     * billing is now by the second, so we check more frequently (during regular polling).
     */
    public void considerShuttingDown() {
        long now = System.currentTimeMillis();

        if (now > shutdownAfter) {
            LOG.info("Machine has been idle for at least {} minutes (single point) and {} minutes (regional), " +
                    "shutting down.", SINGLE_KEEPALIVE_MINUTES , REGIONAL_KEEPALIVE_MINUTES);
            // Stop accepting any new single-point requests while shutdown is happening.
            // TODO maybe actively tell the broker this worker is shutting down.
            sparkHttpService.stop();
            try {
                Process process = new ProcessBuilder("sudo", "/sbin/shutdown", "-h", "now").start();
                process.waitFor();
            } catch (Exception ex) {
                LOG.error("Unable to terminate worker", ex);
                // TODO email us or something
            } finally {
                System.exit(0);
            }
        }
    }

    /**
     * This is the main worker event loop which fetches tasks from a broker and schedules them for execution.
     */
    @Override
    public void run() {

        // Create executors with up to one thread per processor.
        // The default task rejection policy is "Abort".
        // The executor's queue is rather long because some tasks complete very fast and we poll max once per second.
        int availableProcessors = Runtime.getRuntime().availableProcessors();
        LOG.info("Java reports the number of available processors is: {}", availableProcessors);
        int maxThreads = availableProcessors;
        int taskQueueLength = availableProcessors * 6;
        LOG.info("Maximum number of regional processing threads is {}, length of task queue is {}.", maxThreads, taskQueueLength);
        BlockingQueue<Runnable> taskQueue = new LinkedBlockingQueue<>(taskQueueLength);
        regionalTaskExecutor = new ThreadPoolExecutor(1, maxThreads, 60, TimeUnit.SECONDS, taskQueue);

        // Before we go into an endless loop polling for regional tasks that can be computed asynchronously, start a
        // single-endpoint web server on this worker to receive single-point requests that must be handled immediately.
        // This is listening on a different port than the backend API so that a worker can be running on the backend.
        // When testing cluster functionality, e.g. task redelivery, many  workers run on the same machine. In that
        // case, this HTTP server is distabled on all workers but one to avoid port conflicts.
        if (listenForSinglePointRequests) {
            // Trying out the new Spark syntax for non-static configuration.
            sparkHttpService = spark.Service.ignite()
                    .port(WORKER_LISTEN_PORT)
                    .threadPool(WORKER_SINGLE_POINT_THREADS);
            sparkHttpService.post("/single", new AnalysisWorkerController(this)::handleSinglePoint);
        }

        // Main polling loop to fill the regional work queue.
        // You'd think the ThreadPoolExecutor could just block when the blocking queue is full, but apparently
        // people all over the world have been jumping through hoops to try to achieve this simple behavior
        // with no real success, at least without writing bug and deadlock-prone custom executor services.
        // Two alternative approaches are trying to keep the queue full and waiting for the queue to be almost empty.
        // To keep the queue full, we repeatedly try to add each task to the queue, pausing and retrying when
        // it's full. To wait until it's almost empty, we could use wait() in a loop and notify() as tasks are handled.
        // see https://stackoverflow.com/a/15185004/778449
        // A simpler approach might be to spin-wait checking whether the queue is low and sleeping briefly,
        // then fetch more work only when the queue is getting empty.
        while (true) {
            List<RegionalTask> tasks = getSomeWork();
            if (tasks == null || tasks.isEmpty()) {
                // Either there was no work, or some kind of error occurred.
                // Sleep for a while before polling again, adding a random component to spread out the polling load.
                if (autoShutdown) {considerShuttingDown();}
                int randomWait = random.nextInt(POLL_MAX_RANDOM_WAIT);
                LOG.info("Polling the broker did not yield any regional tasks. Sleeping {} + {} sec.", POLL_WAIT_SECONDS, randomWait);
                sleepSeconds(POLL_WAIT_SECONDS + randomWait);
                continue;
            }
            for (RegionalTask task : tasks) {
                while (true) {
                    try {
                        // TODO define non-anonymous runnable class to instantiate here, specifically for async regional tasks.
                        regionalTaskExecutor.execute(() -> this.handleOneRegionalTask(task));
                        break;
                    } catch (RejectedExecutionException e) {
                        // Queue is full, wait a bit and try to feed it more tasks.
                        // FIXME if we burn through the internal queue in less than 1 second this is a speed bottleneck.
                        // This happens with regions unconnected to transit and with very small travel time cutoffs.
                        // FIXME this is really using the list of fetched tasks as a secondary queue, it's awkward.
                        sleepSeconds(1);
                    }
                }
            }
        }
    }

    /**
     * Bypass idiotic java checked exceptions.
     */
    public void sleepSeconds (int seconds) {
        try {
            Thread.sleep(seconds * 1000);
        } catch (InterruptedException e) {
            Thread.currentThread().interrupt();
        }
    }

    /**
     * Synchronously handle one single-point task.
     * @return the travel time grid (binary data) which will be passed back to the client UI. This binary response may
     *         have errors appended as JSON to the end.
     */
    protected byte[] handleOneSinglePointTask (TravelTimeSurfaceTask task)
            throws WorkerNotReadyException, ScenarioApplicationException, IOException {

        LOG.info("Handling single-point task {}", task.toString());

        // Get all the data needed to run one analysis task, or at least begin preparing it.
        final AsyncLoader.LoaderState<TransportNetwork> networkLoaderState = networkPreloader.preloadData(task);

        // If loading is not complete, bail out of this function.
        // Ideally we'd stall briefly using something like Future.get(timeout) in case loading finishes quickly.
        if (networkLoaderState.status != AsyncLoader.Status.PRESENT) {
            throw new WorkerNotReadyException(networkLoaderState);
        }

        // Get the graph object for the ID given in the task, fetching inputs and building as needed.
        // All requests handled together are for the same graph, and this call is synchronized so the graph will
        // only be built once.
        // Record the currently loaded network ID so we "stick" to this same graph on subsequent polls.
        // TODO allow for a list of multiple already loaded TransitNetworks.
        networkId = task.graphId;
        TransportNetwork transportNetwork = networkLoaderState.value;

        // After the AsyncLoader has reported all required data are ready for analysis, advance the shutdown clock to
        // reflect that the worker is performing single-point work.
        adjustShutdownClock(SINGLE_KEEPALIVE_MINUTES);

        // Perform the core travel time computations.
<<<<<<< HEAD
        TravelTimeComputer computer = new TravelTimeComputer(task, transportNetwork, pointSetCache);
=======
        TravelTimeComputer computer = new TravelTimeComputer(task, transportNetwork);
>>>>>>> 60712f2d
        OneOriginResult oneOriginResult = computer.computeTravelTimes();

        // Prepare the travel time grid which will be written back to the client. We gzip the data before sending
        // it back to the broker. Compression ratios here are extreme (100x is not uncommon).
        // We had many "connection reset by peer" and buffer overflows errors on large files.
        // Handle gzipping with HTTP headers (caller should already be doing this)
        ByteArrayOutputStream byteArrayOutputStream = new ByteArrayOutputStream();

        // The single-origin travel time surface can be represented as a proprietary grid or as a GeoTIFF.
        if (task.getFormat() == TravelTimeSurfaceTask.Format.GEOTIFF) {
            ((TimeGrid)oneOriginResult.travelTimes).writeGeotiff(byteArrayOutputStream, task);
        } else {
            // Catch-all, if the client didn't specifically ask for a GeoTIFF give it a proprietary grid.
            // Return raw byte array representing grid to caller, for return to client over HTTP.
            // TODO eventually reuse same code path as static site time grid saving
            oneOriginResult.travelTimes.writeToDataOutput(new LittleEndianDataOutputStream(byteArrayOutputStream));
            addErrorJson(byteArrayOutputStream, transportNetwork.scenarioApplicationWarnings);
        }
        // Single-point tasks don't have a job ID. For now, we'll categorize them by scenario ID.
        throughputTracker.recordTaskCompletion("SINGLE-" + transportNetwork.scenarioId);

        // Return raw byte array containing grid or TIFF file to caller, for return to client over HTTP.
        byteArrayOutputStream.close();
        return byteArrayOutputStream.toByteArray();
    }

    /**
     * Handle one task representing one of many origins within a regional analysis.
     * This method is generally being executed asynchronously, handling a large number of tasks on a pool of worker
     * threads. It stockpiles results as they are produced, so they can be returned to the backend in batches when the
     * worker polls the backend.
     */
    protected void handleOneRegionalTask(RegionalTask task) {

        LOG.info("Handling regional task {}", task.toString());

        // If this worker is being used in a test of the task redelivery mechanism. Report most work as completed
        // without actually doing anything, but fail to report results a certain percentage of the time.
        if (testTaskRedelivery) {
            pretendToDoWork(task);
            return;
        }

        try {
            // Having a non-null opportunity density grid in the task triggers the computation of accessibility values.
            // The pointSet should not be set on static site tasks (or single-point tasks which don't even have the field).
            // Resolve the grid ID to an actual grid - this is important to determine the grid extents for the key.
            // Fetching data grids should be relatively fast so we can do it synchronously.
            // Perhaps this can be done higher up in the call stack where we know whether or not it's a regional task.
            // TODO move this after the asynchronous loading of the rest of the necessary data?
            if (!task.makeTauiSite) {
                task.pointSet = pointSetCache.get(task.grid);
            }

            // Get the graph object for the ID given in the task, fetching inputs and building as needed.
            // All requests handled together are for the same graph, and this call is synchronized so the graph will
            // only be built once.
            // Record the currently loaded network ID so we "stick" to this same graph on subsequent polls.
            networkId = task.graphId;
            // Note we're completely bypassing the async loader here and relying on the older nested LoadingCaches.
            // If those are ever removed, the async loader will need a synchronous mode with per-key blocking (kind of
            // reinventing the wheel of LoadingCache) or we'll need to make preparation for regional tasks async.
            TransportNetwork transportNetwork = networkPreloader.transportNetworkCache.getNetworkForScenario(task
                    .graphId, task.scenarioId);

            // If we are generating a static site, there must be a single metadata file for an entire batch of results.
            // Arbitrarily we create this metadata as part of the first task in the job.
            if (task.makeTauiSite && task.taskId == 0) {
                LOG.info("This is the first task in a job that will produce a static site. Writing shared metadata.");
                saveStaticSiteMetadata(task, transportNetwork);
            }

            // Advance the shutdown clock to reflect that the worker is performing regional work.
            adjustShutdownClock(REGIONAL_KEEPALIVE_MINUTES);

            // Perform the core travel time and accessibility computations.
<<<<<<< HEAD
            TravelTimeComputer computer = new TravelTimeComputer(task, transportNetwork, pointSetCache);
=======
            TravelTimeComputer computer = new TravelTimeComputer(task, transportNetwork);
>>>>>>> 60712f2d
            OneOriginResult oneOriginResult = computer.computeTravelTimes();

            if (task.makeTauiSite) {
                // Unlike a normal regional task, this will write a time grid rather than an accessibility indicator
                // value because we're generating a set of time grids for a static site. We only save a file if it has
                // non-default contents, as a way to save storage and bandwidth.
                // TODO eventually carry out actions based on what's present in the result, not on the request type.
                if (oneOriginResult.travelTimes.anyCellReached()) {
                    PersistenceBuffer persistenceBuffer = oneOriginResult.travelTimes.writeToPersistenceBuffer();
                    String timesFileName = task.taskId + "_times.dat";
                    filePersistence.saveStaticSiteData(task, timesFileName, persistenceBuffer);
                } else {
                    LOG.info("No destination cells reached. Not saving static site file to reduce storage space.");
                }
            }

            // Accumulate accessibility results, which will be returned to the backend in batches.
            // For most regional analyses, this is an accessibility indicator value for one of many origins,
            // but for static sites the indicator value is not known, it is computed in the UI. We still want to return
            // dummy (zero) accessibility results so the backend is aware of progress through the list of origins.
            synchronized (workResults) {
                workResults.add(oneOriginResult.toRegionalWorkResult(task));
            }
            throughputTracker.recordTaskCompletion(task.jobId);
        } catch (Exception ex) {
            LOG.error("An error occurred while handling a regional task: {}", ExceptionUtils.asString(ex));
            // TODO communicate regional analysis errors to the backend (in workResults)
        }
    }

    /**
     * Used in tests of the task redelivery mechanism. Report work as completed without actually doing anything,
     * but fail to report results a certain percentage of the time.
     */
    private void pretendToDoWork (RegionalTask task) {
        try {
            // Pretend the task takes 1-2 seconds to complete.
            Thread.sleep(random.nextInt(1000) + 1000);
        } catch (InterruptedException e) {
            e.printStackTrace();
        }
        if (random.nextInt(100) >= TESTING_FAILURE_RATE_PERCENT) {
            RegionalWorkResult workResult = new RegionalWorkResult(task.jobId, task.taskId, 1, 1, 1);
            synchronized (workResults) {
                workResults.add(workResult);
            }
        } else {
            LOG.info("Intentionally failing to complete task {} for testing purposes.", task.taskId);
        }
    }

    /**
     * This is somewhat hackish - when we want to return errors to the UI, we just append them as JSON at the end of
     * a binary result. We always append this JSON even when there are no errors so the UI has something to decode,
     * even if it's an empty list.
     *
     * TODO use different HTTP codes and MIME types to return errors or valid results.
     * We probably want to keep doing this though because we want to return a result AND the warnings.
     */
    public static void addErrorJson (OutputStream outputStream, List<TaskError> scenarioApplicationWarnings) throws IOException {
        LOG.info("Travel time surface written, appending metadata with scenario application {} warnings", scenarioApplicationWarnings.size());
        // We create a single-entry map because this converts easily to a JSON object.
        Map<String, List<TaskError>> errorsToSerialize = new HashMap<>();
        errorsToSerialize.put("scenarioApplicationWarnings", scenarioApplicationWarnings);
        // We could do this when setting up the Spark handler, supplying writeValue as the response transformer
        // But then you also have to handle the case where you are returning raw bytes.
        JsonUtilities.objectMapper.writeValue(outputStream, errorsToSerialize);
        LOG.info("Done writing");
    }

    /**
     * Ask the backend if it has any work for this worker, considering its software version and loaded networks.
     * Also report the worker status to the backend, serving as a heartbeat so the backend knows this worker is alive.
     * Also returns any accumulated work results to the backend.
     * @return a list of work tasks, or null if there was no work to do, or if no work could be fetched.
     */
    public List<RegionalTask> getSomeWork () {
        String url = brokerBaseUrl + "/poll";
        HttpPost httpPost = new HttpPost(url);
        WorkerStatus workerStatus = new WorkerStatus(this);
        // Include all completed work results when polling the backend.
        // Atomically copy and clear the accumulated work results, while blocking writes from other threads.
        synchronized (workResults) {
            workerStatus.results = new ArrayList<>(workResults);
            workResults.clear();
        }

        // Compute throughput in tasks per minute and include it in the worker status report.
        // We poll too frequently to compute throughput just since the last poll operation.
        // TODO reduce polling frequency (larger queue in worker), compute shorter-term throughput.
        workerStatus.tasksPerMinuteByJobId = throughputTracker.getTasksPerMinuteByJobId();

        // Report how often we're polling for work, just for monitoring.
        long timeNow = System.currentTimeMillis();
        workerStatus.secondsSinceLastPoll = (timeNow - lastPollingTime) / 1000D;
        lastPollingTime = timeNow;

        httpPost.setEntity(JsonUtilities.objectToJsonHttpEntity(workerStatus));
        HttpEntity responseEntity = null;
        try {
            HttpResponse response = httpClient.execute(httpPost);
            responseEntity = response.getEntity();
            if (response.getStatusLine().getStatusCode() == 204) {
                // Broker said there's no work to do.
                return null;
            }
            if (response.getStatusLine().getStatusCode() == 200 && responseEntity != null) {
                // Broker returned some work. Use the lenient object mapper to decode it in case the broker is a
                // newer version so sending unrecognizable fields.
                // ReadValue closes the stream, releasing the HTTP connection.
                return JsonUtilities.lenientObjectMapper.readValue(responseEntity.getContent(),
                        new TypeReference<List<RegionalTask>>() {});
            }
            // Non-200 response code or a null entity. Something is weird.
            LOG.error("Unsuccessful polling. HTTP response code: " + response.getStatusLine().getStatusCode());
        } catch (Exception e) {
            LOG.error("Exception while polling backend for work: {}",ExceptionUtils.asString(e));
        } finally {
            // We have to properly close any streams so the HTTP connection is released back to the (finite) pool.
            EntityUtils.consumeQuietly(responseEntity);
        }
        // If we did not return yet, something went wrong and the results were not delivered. Put them back on the list
        // for later re-delivery, safely interleaving with new results that may be coming from other worker threads.
        synchronized (workResults) {
            // TODO check here that results are not piling up too much?
            workResults.addAll(workerStatus.results);
        }
        return null;
    }

    /**
     * Generate and write out metadata describing what's in a directory of static site output.
     */
    public static void saveStaticSiteMetadata (AnalysisTask analysisTask, TransportNetwork network) {
        try {
            // Save the regional analysis request, giving the UI some context to display the results.
            // This is the request object sent to the workers to generate these static site regional results.
            PersistenceBuffer buffer = PersistenceBuffer.serializeAsJson(analysisTask);
            AnalystWorker.filePersistence.saveStaticSiteData(analysisTask, "request.json", buffer);

            // Save non-fatal warnings encountered applying the scenario to the network for this regional analysis.
            buffer = PersistenceBuffer.serializeAsJson(network.scenarioApplicationWarnings);
            AnalystWorker.filePersistence.saveStaticSiteData(analysisTask, "warnings.json", buffer);

            // Save transit route data that allows rendering paths with the Transitive library in a separate file.
            TransitiveNetwork transitiveNetwork = new TransitiveNetwork(network.transitLayer);
            buffer = PersistenceBuffer.serializeAsJson(transitiveNetwork);
            AnalystWorker.filePersistence.saveStaticSiteData(analysisTask, "transitive.json", buffer);
        } catch (Exception e) {
            LOG.error("Exception saving static metadata: {}", ExceptionUtils.asString(e));
            throw new RuntimeException(e);
        }
    }

    /**
     * Requires a worker configuration, which is a Java Properties file with the following
     * attributes.
     *
     * graphs-bucket      S3 bucket in which graphs are stored.
     * pointsets-bucket   S3 bucket in which pointsets are stored
     * auto-shutdown      Should this worker shut down its machine if it is idle (e.g. on throwaway cloud instances)
     * initial-graph-id   The graph ID for this worker to load immediately upon startup
     */
    public static void main (String[] args) {
        LOG.info("Starting R5 Analyst Worker version {}", R5Version.version);
        LOG.info("R5 commit is {}", R5Version.commit);
        LOG.info("R5 describe is {}", R5Version.describe);

        String configFileName = "worker.conf";
        if (args.length > 0) {
            configFileName = args[0];
        }
        Properties config = new Properties();
        try (InputStream configInputStream = new FileInputStream(new File(configFileName))) {
            config.load(configInputStream);
        } catch (Exception e) {
            LOG.error("Error loading worker configuration, shutting down. " + ExceptionUtils.asString(e));
            return;
        }
        try {
            AnalystWorker.forConfig(config).run();
        } catch (Exception e) {
            LOG.error("Unhandled error in analyst worker, shutting down. " + ExceptionUtils.asString(e));
        }
    }

}<|MERGE_RESOLUTION|>--- conflicted
+++ resolved
@@ -420,11 +420,7 @@
         adjustShutdownClock(SINGLE_KEEPALIVE_MINUTES);
 
         // Perform the core travel time computations.
-<<<<<<< HEAD
-        TravelTimeComputer computer = new TravelTimeComputer(task, transportNetwork, pointSetCache);
-=======
         TravelTimeComputer computer = new TravelTimeComputer(task, transportNetwork);
->>>>>>> 60712f2d
         OneOriginResult oneOriginResult = computer.computeTravelTimes();
 
         // Prepare the travel time grid which will be written back to the client. We gzip the data before sending
@@ -501,11 +497,7 @@
             adjustShutdownClock(REGIONAL_KEEPALIVE_MINUTES);
 
             // Perform the core travel time and accessibility computations.
-<<<<<<< HEAD
-            TravelTimeComputer computer = new TravelTimeComputer(task, transportNetwork, pointSetCache);
-=======
             TravelTimeComputer computer = new TravelTimeComputer(task, transportNetwork);
->>>>>>> 60712f2d
             OneOriginResult oneOriginResult = computer.computeTravelTimes();
 
             if (task.makeTauiSite) {
