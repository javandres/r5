package com.conveyal.r5.streets;

import com.conveyal.r5.profile.Mode;
import com.conveyal.r5.profile.ProfileRequest;
import gnu.trove.list.TIntList;
import gnu.trove.list.array.TIntArrayList;
import gnu.trove.map.TIntIntMap;
import gnu.trove.map.TIntObjectMap;
import gnu.trove.map.hash.TIntIntHashMap;
import gnu.trove.map.hash.TIntObjectHashMap;
import org.slf4j.Logger;
import org.slf4j.LoggerFactory;

import java.io.*;
import java.time.Instant;
import java.util.PriorityQueue;

/**
 * This routes over the street layer of a TransitNetwork.
 * It is a throw-away calculator object that retains routing state and after the search is finished.
 * Additional functions are called to retrieve the routing results from that state.
 */
public class StreetRouter {

    private static final Logger LOG = LoggerFactory.getLogger(StreetRouter.class);

    private static final boolean DEBUG_OUTPUT = false;

    public static final int ALL_VERTICES = -1;

    public final StreetLayer streetLayer;

    /**
     * It uses all nonzero limit as a limit whichever gets hit first
     * For example if distanceLimitMeters > 0 it is used as a limit. But if it isn't
     * timeLimitSeconds is used if it is bigger then 0. If both limits are 0 or both are set
     * warning is shown and both are used.
     */
    public int distanceLimitMeters = 0;
    public int timeLimitSeconds = 0;

    TIntObjectMap<State> bestStates = new TIntObjectHashMap<>();

    PriorityQueue<State> queue = new PriorityQueue<>((s0, s1) -> s0.weight - s1.weight);

    // If you set this to a non-negative number, the search will be directed toward that vertex .
    public int toVertex = ALL_VERTICES;

    /** Set individual properties here, or an entirely new request */
    public ProfileRequest profileRequest = new ProfileRequest();

    /** Search mode: we need a single mode, it is up to the caller to disentagle the modes set in the profile request */
    public Mode mode = Mode.WALK;

    private RoutingVisitor routingVisitor;

    private Split originSplit;

    /**
     * Here is previous streetRouter in multi router search
     * For example if we are searching for P+R we need 2 street searches
     * First from start to all car parks and next from all the car parks to transit stops
     * <p>
     * Second street router has first one in previous. This is needed so the paths can be reconstructed in response
     **/
    public StreetRouter previous;

    public void setRoutingVisitor(RoutingVisitor routingVisitor) {
        this.routingVisitor = routingVisitor;
    }

    /** Currently used for debugging snapping to vertices
     * TODO: API should probably be nicer
     * setOrigin on split or setOrigin that would return split
     * @return
     */
    public Split getOriginSplit() {
        return originSplit;
    }

    /**
     * @return a map from transit stop indexes to their distances from the origin.
     * Note that the TransitLayer contains all the information about which street vertices are transit stops.
     */
    public TIntIntMap getReachedStops() {
        TIntIntMap result = new TIntIntHashMap();
        // Convert stop vertex indexes in street layer to transit layer stop indexes.
        bestStates.forEachEntry((vertexIndex, state) -> {
            int stopIndex = streetLayer.linkedTransitLayer.stopForStreetVertex.get(vertexIndex);
            // -1 indicates no value, this street vertex is not a transit stop
            if (stopIndex >= 0) {
                result.put(stopIndex, state.weight);
            }
            return true; // continue iteration
        });
        return result;
    }

    /** Return a map where the keys are all the reached vertices, and the values are their distances from the origin. */
    public TIntIntMap getReachedVertices () {
        TIntIntMap result = new TIntIntHashMap();
        bestStates.forEachEntry((vidx, state) -> {
            result.put(vidx, state.weight);
            return true; // continue iteration
        });
        return result;
    }

    /**
     * @return a map where all the keys are vertex indexes with the particular flag and all the values are states.
     */
    public TIntObjectMap<State> getReachedVertices (VertexStore.VertexFlag flag) {
        TIntObjectMap<State> result = new TIntObjectHashMap<>();
        bestStates.forEachEntry((vertexIndex, state) -> {
            VertexStore.Vertex vertex = streetLayer.vertexStore.getCursor(vertexIndex);
            if (vertex.getFlag(flag)) {
                result.put(vertexIndex, state);
            }
            return true;
        });
        return result;
    }

    /**
     * Get a distance table to all street vertices touched by the last search operation on this StreetRouter.
     * @return A packed list of (vertex, distance) for every reachable street vertex.
     * This is currently returning the weight, which is the distance in meters.
     */
    public int[] getStopTree () {
        TIntList result = new TIntArrayList(bestStates.size() * 2);
        // Convert stop vertex indexes in street layer to transit layer stop indexes.
        bestStates.forEachEntry((vertexIndex, state) -> {
            result.add(vertexIndex);
            result.add(state.weight);
            return true; // continue iteration
        });
        return result.toArray();
    }

    public StreetRouter (StreetLayer streetLayer) {
        this.streetLayer = streetLayer;
    }

    /**
     * @param lat Latitude in floating point (not fixed int) degrees.
     * @param lon Longitude in flating point (not fixed int) degrees.
     * @return true if edge was found near wanted coordinate
     */
    public boolean setOrigin (double lat, double lon) {
        Split split = streetLayer.findSplit(lat, lon, 300);
        if (split == null) {
            LOG.info("No street was found near the specified origin point of {}, {}.", lat, lon);
            return false;
        }
        originSplit = split;
        bestStates.clear();
        queue.clear();
        State startState0 = new State(split.vertex0, -1, profileRequest.getFromTimeDate(), mode);
        State startState1 = new State(split.vertex1, -1, profileRequest.getFromTimeDate(), mode);
        // TODO walk speed, assuming 1 m/sec currently.
        startState0.weight = split.distance0_mm / 1000;
        startState1.weight = split.distance1_mm / 1000;
        // NB not adding to bestStates, as it will be added when it comes out of the queue
        queue.add(startState0);
        queue.add(startState1);
        return true;
    }

    public void setOrigin (int fromVertex) {
        bestStates.clear();
        queue.clear();
        State startState = new State(fromVertex, -1, profileRequest.getFromTimeDate(), mode);
        queue.add(startState);
    }

    /**
     * Adds multiple origins.
     *
     * Each bike Station is one origin. Weight is copied from state.
     * @param bikeStations map of bikeStation vertexIndexes and states Return of {@link #getReachedVertices(VertexStore.VertexFlag)}}
     * @param switchTime How many ms is added to state time (this is used when switching modes, renting bike, parking a car etc.)
     * @param switchCost This is added to the weight and is a cost of switching modes
     */
    public void setOrigin(TIntObjectMap<State> bikeStations, int switchTime, int switchCost) {
        bestStates.clear();
        queue.clear();
        bikeStations.forEachEntry((vertexIdx, bikeStationState) -> {
           State state = new State(vertexIdx, -1, bikeStationState.getTime()+switchTime, mode);
            state.weight = bikeStationState.weight+switchCost;
            state.isBikeShare = true;
            queue.add(state);
            return true;
        });

    }

    /**
     * Call one of the setOrigin functions first.
     *
     * It uses all nonzero limit as a limit whichever gets hit first
     * For example if distanceLimitMeters > 0 it is used a limit. But if it isn't
     * timeLimitSeconds is used if it is bigger then 0. If both limits are 0 or both are set
     * warning is shown and both are used.
     */
    public void route () {

        final int distanceLimitMm;
        //This is needed otherwise timeLimitSeconds gets changed and
        // on next call of route on same streetRouter wrong warnings are returned
        // (since timeLimitSeconds is MAX_INTEGER not 0)
        final int tmpTimeLimitSeconds;

        if (distanceLimitMeters > 0) {
            //Distance in State is in mm wanted distance is in meters which means that conversion is necessary
            distanceLimitMm = distanceLimitMeters * 1000;
        } else {
            //We need to set distance limit to largest possible value otherwise nothing would get routed
            //since first edge distance would be larger then 0 m and routing would stop
            distanceLimitMm = Integer.MAX_VALUE;
        }
        if (timeLimitSeconds > 0) {
            tmpTimeLimitSeconds = timeLimitSeconds;
        } else {
            //Same issue with time limit
            tmpTimeLimitSeconds = Integer.MAX_VALUE;
        }

        if (timeLimitSeconds > 0 && distanceLimitMeters > 0) {
            LOG.warn("Both distance limit of {}m and time limit of {}s are set in streetrouter", distanceLimitMeters, timeLimitSeconds);
        } else if (timeLimitSeconds == 0 && distanceLimitMeters == 0) {
            LOG.warn("Distance and time limit are set to 0 in streetrouter. This means NO LIMIT in searching so WHOLE of street graph will be searched. This can be slow.");
        } else if (distanceLimitMeters > 0) {
            LOG.info("Using distance limit of {}m", distanceLimitMeters);
        } else if (timeLimitSeconds > 0) {
            LOG.info("Using time limit of {}s", timeLimitSeconds);
        }

        if (queue.size() == 0) {
            LOG.warn("Routing without first setting an origin, no search will happen.");
        }

        PrintStream printStream; // for debug output
        if (DEBUG_OUTPUT) {
            File debugFile = new File(String.format("street-router-debug.csv"));
            OutputStream outputStream;
            try {
                outputStream = new BufferedOutputStream(new FileOutputStream(debugFile));
            } catch (FileNotFoundException e) {
                throw new RuntimeException(e);
            }
            printStream = new PrintStream(outputStream);
            printStream.println("lat,lon,weight");
        }

        EdgeStore.Edge edge = streetLayer.edgeStore.getCursor();
        while (!queue.isEmpty()) {
            State s0 = queue.poll();

            if (DEBUG_OUTPUT) {
                VertexStore.Vertex v = streetLayer.vertexStore.getCursor(s0.vertex);
                printStream.println(String.format("%.6f,%.6f,%d", v.getLat(), v.getLon(), s0.weight));
            }
            if (bestStates.containsKey(s0.vertex))
                // dominated
                continue;

            if (toVertex > 0 && toVertex == s0.vertex) {
                // found destination
                break;
            }

            // non-dominated state coming off the pqueue is by definition the best way to get to that vertex
            bestStates.put(s0.vertex, s0);

            if (routingVisitor != null) {
                routingVisitor.visitVertex(s0);
            }

            // explore edges leaving this vertex
            streetLayer.outgoingEdges.get(s0.vertex).forEach(eidx -> {
                edge.seek(eidx);

                State s1 = edge.traverse(s0, mode, profileRequest);

                if (s1 != null && s1.distance <= distanceLimitMm && s1.getDurationSeconds() < tmpTimeLimitSeconds) {
                    queue.add(s1);
                }

                return true; // iteration over edges should continue
            });
        }
        if (DEBUG_OUTPUT) {
            printStream.close();
        }
    }
    public int getTravelTimeToVertex (int vertexIndex) {
        State state = bestStates.get(vertexIndex);
        if (state == null) {
            return Integer.MAX_VALUE; // Unreachable
        }
        return state.weight; // TODO true walk speed
    }

    /**
     * Returns state with smaller weight to vertex0 or vertex1
     *
     * If state to only one vertex exists return that vertex.
     * If state to none of the vertices exists returns null
     * @param split
     * @return
     */
    public State getState(Split split) {
        State weight0 = bestStates.get(split.vertex0);
        State weight1 = bestStates.get(split.vertex1);
        if (weight0 == null) {
            if (weight1 == null) {
                //Both vertices aren't found
                return null;
            } else {
                //vertex1 found vertex 0 not
                return weight1;
            }
        } else {
            //vertex 0 found vertex 1 not
            if (weight1 == null) {
                return weight0;
            } else {
                //both found
                if (weight0.weight < weight1.weight) {
                    return  weight0;
                } else {
                    return weight1;
                }
            }
        }
    }

    /**
     * Returns best state of this vertexIndex
     * @param vertexIndex
     * @return
     */
    public State getState(int vertexIndex) {
        return bestStates.get(vertexIndex);
    }

    public static class State implements Cloneable {
        public int vertex;
        public int weight;
        public int backEdge;
        // the current time at this state, in milliseconds UNIX time
        protected Instant time;
<<<<<<< HEAD
        protected int durationSeconds;
        //Distance in mm
        public int distance;
        public Mode mode;
        public State backState; // previous state in the path chain
        public State nextState; // next state at the same location (for turn restrictions and other cases with co-dominant states)
        public boolean isBikeShare = false; //is true if vertex in this state is Bike sharing station where mode switching occurs
=======
        // Distance in mm
        public int distance;
        public Mode mode;
        public State backState; // previous state in the path chain
>>>>>>> f87c077e
        public State(int atVertex, int viaEdge, long fromTimeDate, State backState) {
            this.vertex = atVertex;
            this.backEdge = viaEdge;
            this.backState = backState;
            this.time = Instant.ofEpochMilli(fromTimeDate);
            this.distance = backState.distance;
            this.durationSeconds = backState.durationSeconds;
        }

        public State(int atVertex, int viaEdge, long fromTimeDate, Mode mode) {
            this.vertex = atVertex;
            this.backEdge = viaEdge;
            this.backState = null;
            this.time = Instant.ofEpochMilli(fromTimeDate);
            this.distance = 0;
            this.mode = mode;
            this.durationSeconds = 0;
        }


        public void incrementTimeInSeconds(long seconds) {
            if (seconds < 0) {
                LOG.warn("A state's time is being incremented by a negative amount while traversing edge "
                    );
                //defectiveTraversal = true;
                return;
            }
            if (false) {
                time = time.minusSeconds(seconds);
                durationSeconds+=seconds;
            } else {
                time = time.plusSeconds(seconds);
                durationSeconds+=seconds;
            }
        }

        public int getDurationSeconds() {
            return durationSeconds;
        }

        public long getTime() {
            return time.toEpochMilli();
        }

        public void incrementWeight(float weight) {
            this.weight+=(int)weight;
        }
    }

}<|MERGE_RESOLUTION|>--- conflicted
+++ resolved
@@ -350,20 +350,12 @@
         public int backEdge;
         // the current time at this state, in milliseconds UNIX time
         protected Instant time;
-<<<<<<< HEAD
         protected int durationSeconds;
         //Distance in mm
         public int distance;
         public Mode mode;
         public State backState; // previous state in the path chain
-        public State nextState; // next state at the same location (for turn restrictions and other cases with co-dominant states)
         public boolean isBikeShare = false; //is true if vertex in this state is Bike sharing station where mode switching occurs
-=======
-        // Distance in mm
-        public int distance;
-        public Mode mode;
-        public State backState; // previous state in the path chain
->>>>>>> f87c077e
         public State(int atVertex, int viaEdge, long fromTimeDate, State backState) {
             this.vertex = atVertex;
             this.backEdge = viaEdge;
